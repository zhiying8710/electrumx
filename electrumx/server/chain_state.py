# Copyright (c) 2016-2018, Neil Booth
#
# All rights reserved.
#
# See the file "LICENCE" for information about the copyright
# and warranty status of this software.


<<<<<<< HEAD
import asyncio
=======
from aiorpcx import run_in_thread
>>>>>>> 12c49bbe

from electrumx.lib.hash import hash_to_hex_str


class ChainState(object):
    '''Used as an interface by servers to request information about
    blocks, transaction history, UTXOs and the mempool.
    '''

    def __init__(self, env, daemon, bp):
        self._env = env
        self._daemon = daemon
        self._bp = bp

        # External interface pass-throughs for session.py
        self.force_chain_reorg = self._bp.force_chain_reorg
        self.tx_branch_and_root = self._bp.merkle.branch_and_root
        self.read_headers = self._bp.read_headers
        self.all_utxos = self._bp.all_utxos
        self.limited_history = self._bp.limited_history

    async def broadcast_transaction(self, raw_tx):
        return await self._daemon.sendrawtransaction([raw_tx])

    async def daemon_request(self, method, args=()):
        return await getattr(self._daemon, method)(*args)

    def db_height(self):
        return self._bp.db_height

    def get_info(self):
        '''Chain state info for LocalRPC and logs.'''
        return {
            'daemon': self._daemon.logged_url(),
            'daemon_height': self._daemon.cached_height(),
            'db_height': self.db_height(),
        }

    async def header_branch_and_root(self, length, height):
        return self._bp.header_mc.branch_and_root(length, height)

    async def raw_header(self, height):
        '''Return the binary header at the given height.'''
        header, n = await self.read_headers(height, 1)
        if n != 1:
            raise IndexError(f'height {height:,d} out of range')
        return header

    def set_daemon_url(self, daemon_url):
        self._daemon.set_urls(self._env.coin.daemon_urls(daemon_url))
        return self._daemon.logged_url()

    async def query(self, args, limit):
        coin = self._env.coin
        db = self._bp
        lines = []

        def arg_to_hashX(arg):
            try:
                script = bytes.fromhex(arg)
                lines.append(f'Script: {arg}')
                return coin.hashX_from_script(script)
            except ValueError:
                pass

            hashX = coin.address_to_hashX(arg)
            lines.append(f'Address: {arg}')
            return hashX

        for arg in args:
            hashX = arg_to_hashX(arg)
            if not hashX:
                continue
            n = None
            history = await db.limited_history(hashX, limit=limit)
            for n, (tx_hash, height) in enumerate(history):
                lines.append(f'History #{n:,d}: height {height:,d} '
                             f'tx_hash {hash_to_hex_str(tx_hash)}')
            if n is None:
                lines.append('No history found')
            n = None
            utxos = await db.all_utxos(hashX)
            for n, utxo in enumerate(utxos, start=1):
                lines.append(f'UTXO #{n:,d}: tx_hash '
                             f'{hash_to_hex_str(utxo.tx_hash)} '
                             f'tx_pos {utxo.tx_pos:,d} height '
                             f'{utxo.height:,d} value {utxo.value:,d}')
                if n == limit:
                    break
            if n is None:
                lines.append('No UTXOs found')

            balance = sum(utxo.value for utxo in utxos)
            lines.append(f'Balance: {coin.decimal_value(balance):,f} '
                         f'{coin.SHORTNAME}')

        return lines<|MERGE_RESOLUTION|>--- conflicted
+++ resolved
@@ -5,12 +5,6 @@
 # See the file "LICENCE" for information about the copyright
 # and warranty status of this software.
 
-
-<<<<<<< HEAD
-import asyncio
-=======
-from aiorpcx import run_in_thread
->>>>>>> 12c49bbe
 
 from electrumx.lib.hash import hash_to_hex_str
 
